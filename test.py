--- conflicted
+++ resolved
@@ -2,12 +2,6 @@
 import sys
 
 
-<<<<<<< HEAD
-mdb = Predictor(name='hrep')
-mdb.learn(to_predict='output',from_data="https://mindsdb-example-data.s3.eu-west-2.amazonaws.com/sensor_data.csv",use_gpu=True,stop_training_in_x_seconds=40)
-
-p_arr = mdb.predict(when_data='https://mindsdb-example-data.s3.eu-west-2.amazonaws.com/sensor_data.csv')
-=======
 mdb = Predictor(name='sensor123')
 
 mdb.learn(to_predict='output',from_data="https://mindsdb-example-data.s3.eu-west-2.amazonaws.com/sensor_data.csv",use_gpu=True,stop_training_in_x_seconds=40)
@@ -16,7 +10,6 @@
 
 pdct = mdb.predict(when={'sensor 1': 0.5, 'sensor 2': 2, 'sensor 3': 0, 'sensor4': 5})
 print(pdct)
->>>>>>> 801155ff
 
 for p in p_arr:
     exp_s = p.epitomize()
@@ -24,38 +17,4 @@
 
     if len(exp['output']) > 0:
         print(exp)
-        print(exp_s)
-
-'''
-
-predictions = mdb.predict(...etc)
-for p in predictions:
-    print(p.simple())
-
-    p.explain()['target_variable'][0]['value_range']
-
-# Interface:
-
-predictions = mindsdb.predict(blah)
-
-prediction = predictions[12]
-
-.value
-
-prediction.explain() -->
-{
-    'rental_price':
-        [
-            {
-                'value': 4656.221332754563,
-                'value_range': [4303.627029776876, 4656.221332754563],
-                'confidence': 0.9692603046355561,
-                'explaination': "\n\n*A similar value for the predicted column rental_price occurs rarely in your dataset, it is partially because of this reason that we aren't confident this prediction is correct.\n\n*The value of the column number_of_rooms played a large role in generating this prediction.\n\n*The value of the column sqft played a large role in generating this prediction.\n\n*The value of the column initial_price played a large role in generating this prediction.\n\n*The column location is probably not very relevant for this prediction.\n\n*The column neighborhood is probably not very relevant for this prediction.",
-                'simple': 'We are 97% confident your answer lies between 4304 and 4656'
-            }
-        ]
-    }
-
-
-prediction.simple() --> 'We are 54% confident your answer lies between 1706 and 1799.' OR 'We are 85% confident your answer is "The image represents and apple".'
-'''+        print(exp_s)