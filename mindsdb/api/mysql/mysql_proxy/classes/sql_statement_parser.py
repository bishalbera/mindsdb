--- conflicted
+++ resolved
@@ -84,13 +84,10 @@
                 self._struct = self.parse_as_create_ai_table()
             elif self._keyword == 'retrain':
                 self._struct = self.parse_as_retrain()
-<<<<<<< HEAD
             elif self._keyword == 'create_datasource':
                 self._struct = self.parse_as_create_datasource()
-=======
             elif self._keyword == 'describe':
                 self._struct = self.parse_as_describe()
->>>>>>> 5c2d5402
 
     @property
     def keyword(self):
@@ -158,14 +155,9 @@
             create_ai_table
             create_datasource
         '''
-<<<<<<< HEAD
-        START, SET, USE, SHOW, DELETE, INSERT, UPDATE, ALTER, SELECT, ROLLBACK, COMMIT, EXPLAIN, CREATE, AI, TABLE, PREDICTOR, VIEW, DATASOURCE, DROP, RETRAIN = map(
-            CaselessKeyword, "START SET USE SHOW DELETE INSERT UPDATE ALTER SELECT ROLLBACK COMMIT EXPLAIN CREATE AI TABLE PREDICTOR VIEW DATASOURCE DROP RETRAIN".split()
-=======
-        START, SET, USE, SHOW, DELETE, INSERT, UPDATE, ALTER, SELECT, ROLLBACK, COMMIT, EXPLAIN, CREATE, AI, TABLE, PREDICTOR, VIEW, DROP, RETRAIN, DESCRIBE = map(
+        START, SET, USE, SHOW, DELETE, INSERT, UPDATE, ALTER, SELECT, ROLLBACK, COMMIT, EXPLAIN, CREATE, AI, TABLE, PREDICTOR, VIEW, DATASOURCE, DROP, RETRAIN, DESCRIBE = map(
             CaselessKeyword,
-            "START SET USE SHOW DELETE INSERT UPDATE ALTER SELECT ROLLBACK COMMIT EXPLAIN CREATE AI TABLE PREDICTOR VIEW DROP RETRAIN DESCRIBE".split()
->>>>>>> 5c2d5402
+            "START SET USE SHOW DELETE INSERT UPDATE ALTER SELECT ROLLBACK COMMIT EXPLAIN CREATE AI TABLE PREDICTOR VIEW DATASOURCE DROP RETRAIN DESCRIBE".split()
         )
         CREATE_PREDICTOR = CREATE + PREDICTOR
         CREATE_AI_TABLE = CREATE + AI + TABLE
@@ -179,11 +171,7 @@
             | ROLLBACK | COMMIT | EXPLAIN
             | CREATE_PREDICTOR | CREATE_AI_TABLE
             | CREATE_VIEW | DROP | RETRAIN
-<<<<<<< HEAD
-            | CREATE_DATASOURCE
-=======
-            | DESCRIBE
->>>>>>> 5c2d5402
+            | CREATE_DATASOURCE | DESCRIBE
         )('keyword')
 
         r = expr.parseString(sql)
@@ -389,7 +377,6 @@
 
         return result
 
-<<<<<<< HEAD
     def parse_as_create_datasource(self) -> dict:
         ''' Parse 'CREATE DATASOURCE' query
             Example: CREATE DATASOURCE name FROM mysql WITH {"user": "admin", "password": "password", "host": "127.0.0.1"}
@@ -425,7 +412,7 @@
             result['connection_args'] = json.loads(r.get('connection_args'))
         except Exception:
             raise Exception('Cant parse connection arguments.')
-=======
+
     def parse_as_describe(self) -> dict:
         result = {
             'predictor_name': None
@@ -440,7 +427,6 @@
             raise Exception("Cant determine predictor name in 'describe' statement")
 
         result.update(r)
->>>>>>> 5c2d5402
 
         return result
 
@@ -696,34 +682,30 @@
 
     @staticmethod
     def test():
-<<<<<<< HEAD
-        tests = [
-            [
-                'CREATE DATASOURce name FROM mysql WITH {"user": "admin", "password": "password", "host": "127.0.0.1"}',
-                {
-                    'keyword': 'create_datasource',
-                    'struct': {
-                        'datasource_name': 'name',
-                        'database_type': 'mysql',
-                        'connection_args': {"user": "admin", "password": "password", "host": "127.0.0.1"}
-                    }
-                }
-            ],
-            [
-                'retraIN predictor',
-                {
-                    'keyword': 'retrain',
-                    'struct': {
-                        'predictor_name': 'predictor'
-                    }
-=======
         tests = [[
             'deSCribe predictor',
             {
                 'keyword': 'describe',
                 'struct': {
                     'predictor_name': 'predictor'
->>>>>>> 5c2d5402
+                }
+            }
+        ], [
+            'CREATE DATASOURce name FROM mysql WITH {"user": "admin", "password": "password", "host": "127.0.0.1"}',
+            {
+                'keyword': 'create_datasource',
+                'struct': {
+                    'datasource_name': 'name',
+                    'database_type': 'mysql',
+                    'connection_args': {"user": "admin", "password": "password", "host": "127.0.0.1"}
+                }
+            }
+        ], [
+            'retraIN predictor',
+            {
+                'keyword': 'retrain',
+                'struct': {
+                    'predictor_name': 'predictor'
                 }
             }
         ], [
