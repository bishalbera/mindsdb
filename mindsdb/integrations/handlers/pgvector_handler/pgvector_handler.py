--- conflicted
+++ resolved
@@ -1,9 +1,5 @@
 from collections import OrderedDict
-<<<<<<< HEAD
-from typing import List
-=======
 from typing import List, Union
->>>>>>> 99b55339
 
 import pandas as pd
 import psycopg
@@ -92,11 +88,8 @@
             if value['op'].lower() == 'in':
                 values = list(repr(i) for i in value['value'])
                 value['value'] = '({})'.format(', '.join(values))
-<<<<<<< HEAD
             else:
                 value['value'] = repr(value['value'])
-=======
->>>>>>> 99b55339
             where_clauses.append(f'{key} {value["op"]} {value["value"]}')
 
         if len(where_clauses) > 1:
@@ -174,16 +167,11 @@
         """
         Retrieve the data from the SQL statement with eliminated rows that dont satisfy the WHERE condition
         """
-<<<<<<< HEAD
         if columns is None:
             columns = ["id", "content", "embeddings", "metadata"]
 
         with self.connection.cursor() as cur:
             query = self._build_select_query(table_name, columns, conditions, limit, offset)
-=======
-        with self.connection.cursor() as cur:
-            query = self._build_select_query(table_name, conditions, limit, offset)
->>>>>>> 99b55339
             cur.execute(query)
 
             self.connection.commit()
@@ -225,11 +213,7 @@
             self.connection.commit()
 
     def update(
-<<<<<<< HEAD
         self, table_name: str, data: pd.DataFrame, key_columns: List[str] = None
-=======
-        self, table_name: str, data: pd.DataFrame, key_column: str = None
->>>>>>> 99b55339
     ):
         """
         Udate data into the pgvector table database.
@@ -237,7 +221,6 @@
 
         where = None
         update_columns = {}
-<<<<<<< HEAD
 
         for col in data.columns:
             value = Parameter('%s')
@@ -254,19 +237,6 @@
                         op='AND',
                         args=[where, cond]
                     )
-=======
-        # col_map = {}
-
-        for col in data.columns:
-            value = Parameter('%s')
-            # col_map[col] = value
-
-            if col == key_column:
-                where = BinaryOperation(
-                    op='=',
-                    args=[Identifier(key_column), value]
-                )
->>>>>>> 99b55339
             else:
                 update_columns[col] = value
 
@@ -283,34 +253,13 @@
                     record[col]
                     for col in update_columns.keys()
                 ]
-<<<<<<< HEAD
                 for key_column in key_columns:
                     row.append(record[key_column])
-=======
-                row.append(record[key_column])
->>>>>>> 99b55339
                 transposed_data.append(row)
 
             query_str = self.renderer.get_string(query)
             cur.executemany(query_str, transposed_data)
             self.connection.commit()
-<<<<<<< HEAD
-=======
-
-
-        #         for key, value in col_map.items():
-        #             value.value = row[key]
-        #
-        #
-        # with self.connection.cursor() as cur:
-        #     for _, row in data.iterrows():
-        #         for key, value in col_map.items():
-        #             value.value = row[key]
-        #
-        #
-        #         cur.execute(query_str)
-        #     self.connection.commit()
->>>>>>> 99b55339
 
     def delete(
         self, table_name: str, conditions: List[FilterCondition] = None
@@ -327,24 +276,11 @@
             # so we need to convert the string to a vector and also use a threshold (e.g. 0.5)
 
             query = (
-<<<<<<< HEAD
                 f"DELETE FROM {table_name} {where_clause}"
-=======
-                f"DELETE FROM {table_name} WHERE embeddings <=> '{search_vector}'"
->>>>>>> 99b55339
             )
             cur.execute(query)
             self.connection.commit()
 
-<<<<<<< HEAD
-=======
-    # def get_tables(self) -> Response:
-    #     """
-    #     List all tables in PostgreSQL without the system tables information_schema and pg_catalog
-    #     """
-    #     return PostgresHandler.get_tables(self)
-
->>>>>>> 99b55339
     def drop_table(self, table_name: str, if_exists=True):
         """
         Run a drop table query on the pgvector database.
@@ -352,18 +288,6 @@
         with self.connection.cursor() as cur:
             cur.execute(f"DROP TABLE IF EXISTS {table_name}")
             self.connection.commit()
-<<<<<<< HEAD
-=======
-
-    def get_columns(self, table_name: str) -> HandlerResponse:
-        """
-        get columns in a given table
-        """
-        return VectorStoreHandler.get_columns(table_name)
-
-    def query(self, query: ASTNode) -> HandlerResponse:
-        return VectorStoreHandler.query(self, query)
->>>>>>> 99b55339
 
 
 connection_args = OrderedDict(
