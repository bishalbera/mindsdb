--- conflicted
+++ resolved
@@ -10,11 +10,8 @@
     Handler = None
     import_error = e
 
-<<<<<<< HEAD
-title = 'Urls'
-=======
+
 title = 'urls'
->>>>>>> eda5d534
 name = 'urls'
 type = HANDLER_TYPE.DATA
 icon_path = 'icon.png'
