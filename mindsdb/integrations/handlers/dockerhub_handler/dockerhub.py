import json
import requests


class DockerHubClient:
    def __init__(self):
        self.auth_token = None
        self.docker_hub_base_endpoint = "https://hub.docker.com/v2/"

    def make_request(self, url, method='GET', data=None):
        if method not in ['GET', 'POST']:
            raise ValueError('Invalid HTTP request method')
        headers = {'Content-type': 'application/json'}
        if self.auth_token:
            headers['Authorization'] = 'JWT ' + self.auth_token
        request_method = getattr(requests, method.lower())
        if data and len(data) > 0:
            data = json.dumps(data)
            resp = request_method(url, data, headers=headers)
        else:
            resp = request_method(url, headers=headers)
        content = {}
        if resp.status_code == 200:
            content = {'content': json.loads(resp.content.decode()), 'code': 200}
        else:
            content = {'content': {}, 'code': resp.status_code, 'error': resp.text}
        return content

    def login(self, username=None, password=None):
        data = {'username': username, 'password': password}
        self.auth_token = None
        resp = self.make_request(self.docker_hub_base_endpoint + 'users/login/', 'POST', data)
        if resp['code'] == 200:
            self.auth_token = resp['content']['token']
        return resp

    def get_images_summary(self, namespace, repo):
        url = f'{self.docker_hub_base_endpoint}namespaces/{namespace}/repositories/{repo}/images-summary'
        return self.make_request(url)
    
<<<<<<< HEAD
    def get_repo_tag(self, namespace, repo, tag):
        url = f'{self.docker_hub_base_endpoint}namespaces/{namespace}/repositories/{repo}/tags/{tag}'
=======
    def get_repo_tags(self, namespace, repo):
        url = f'{self.docker_hub_base_endpoint}namespaces/{namespace}/repositories/{repo}/tags'
>>>>>>> c158bdd1
        return self.make_request(url)<|MERGE_RESOLUTION|>--- conflicted
+++ resolved
@@ -38,11 +38,10 @@
         url = f'{self.docker_hub_base_endpoint}namespaces/{namespace}/repositories/{repo}/images-summary'
         return self.make_request(url)
     
-<<<<<<< HEAD
     def get_repo_tag(self, namespace, repo, tag):
         url = f'{self.docker_hub_base_endpoint}namespaces/{namespace}/repositories/{repo}/tags/{tag}'
-=======
+        return self.make_request(url)
+      
     def get_repo_tags(self, namespace, repo):
         url = f'{self.docker_hub_base_endpoint}namespaces/{namespace}/repositories/{repo}/tags'
->>>>>>> c158bdd1
-        return self.make_request(url)+        return self.make_request(url)
