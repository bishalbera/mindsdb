--- conflicted
+++ resolved
@@ -23,11 +23,7 @@
         # check model is pytorch based
         metadata = hf_api.model_info(args['model_name'])
         if 'pytorch' not in metadata.tags:
-<<<<<<< HEAD
             raise Exception('Currently only PyTorch models are supported (https://huggingface.co/models?library=pytorch&sort=downloads). To request another library, please contact us on our community slack (https://mindsdbcommunity.slack.com/join/shared_invite/zt-1e2cxo4ts-dUuoryp8n2hhyymPlzjD0A#/shared-invite/email).')
-=======
-            raise Exception('Currently only PyTorch models are supported (https://huggingface.co/models?library=pytorch&sort=downloads). To request support for other ML backends, please contact us on our community slack (https://mindsdb.com/joincommunity).')  # noqa
->>>>>>> 980d7939
 
         # check model task
         supported_tasks = ['text-classification',
