{
  "signedContributors": [
    {
      "name": "StpMax",
      "id": 4068133,
      "comment_id": 673415233,
      "created_at": "2020-08-13T11:11:08Z",
      "repoId": 143328315,
      "pullRequestNo": 641
    },
    {
      "name": "setohe0909",
      "id": 4140414,
      "comment_id": 678526352,
      "created_at": "2020-08-21T21:33:01Z",
      "repoId": 143328315,
      "pullRequestNo": 661
    },
    {
      "name": "divait",
      "id": 5004381,
      "comment_id": 680038494,
      "created_at": "2020-08-25T13:52:00Z",
      "repoId": 143328315,
      "pullRequestNo": 653
    },
    {
      "name": "alejandrovillegas",
      "id": 3981512,
      "comment_id": 688941967,
      "created_at": "2020-09-08T15:08:23Z",
      "repoId": 143328315,
      "pullRequestNo": 676
    },
    {
      "name": "timgates42",
      "id": 47873678,
      "comment_id": 695058456,
      "created_at": "2020-09-18T19:59:32Z",
      "repoId": 143328315,
      "pullRequestNo": 694
    },
    {
<<<<<<< HEAD
      "name": "trewest",
      "id": 20286024,
      "comment_id": 706550474,
      "created_at": "2020-10-10T13:36:24Z",
      "repoId": 143328315,
      "pullRequestNo": 778
    },
    {
      "name": "pwees",
      "id": 8236417,
      "comment_id": 706577419,
      "created_at": "2020-10-10T16:45:18Z",
      "repoId": 143328315,
      "pullRequestNo": 779
=======
      "name": "sergey-mindsdb",
      "id": 72136530,
      "comment_id": 703506011,
      "created_at": "2020-10-05T09:10:36Z",
      "repoId": 143328315,
      "pullRequestNo": 754
    },
    {
      "name": "himadriganguly",
      "id": 5839433,
      "comment_id": 704267548,
      "created_at": "2020-10-06T13:26:12Z",
      "repoId": 143328315,
      "pullRequestNo": 748
    },
    {
      "name": "the-bose",
      "id": 30630364,
      "comment_id": 704401128,
      "created_at": "2020-10-06T16:34:40Z",
      "repoId": 143328315,
      "pullRequestNo": 745
    },
    {
      "name": "pushp1997",
      "id": 19623154,
      "comment_id": 705505840,
      "created_at": "2020-10-08T11:24:31Z",
      "repoId": 143328315,
      "pullRequestNo": 752
>>>>>>> 2472cea9
    }
  ]
}<|MERGE_RESOLUTION|>--- conflicted
+++ resolved
@@ -41,7 +41,6 @@
       "pullRequestNo": 694
     },
     {
-<<<<<<< HEAD
       "name": "trewest",
       "id": 20286024,
       "comment_id": 706550474,
@@ -56,7 +55,8 @@
       "created_at": "2020-10-10T16:45:18Z",
       "repoId": 143328315,
       "pullRequestNo": 779
-=======
+    },
+    {
       "name": "sergey-mindsdb",
       "id": 72136530,
       "comment_id": 703506011,
@@ -87,7 +87,6 @@
       "created_at": "2020-10-08T11:24:31Z",
       "repoId": 143328315,
       "pullRequestNo": 752
->>>>>>> 2472cea9
     }
   ]
 }